--- conflicted
+++ resolved
@@ -133,55 +133,21 @@
 
 torchrun --nproc_per_node 8 
 
+## n31
 python -m src.memory.distillation.distill_into_cartridge \
-    run_name=oct20_6400train_128tokens_sysmem_filterincorrect \
+    run_name=oct21_6400train_128tokens_sysmem_filterincorrect \
     kv_cache.num_tokens=128 \
     training.train_temperature=1 \
     input_dataset.filter_incorrect=T \
     .init_from_text \
     kv_cache.init_text_file=src/memory/distillation/kv_cache_init_texts/v1.txt \
-    input_dataset.local_path=/matx/u/bcabrown/shayan_memory/data/finer_v1_large_train_random_50_subsampling_16x6400_temp_0.7_small.jsonl \
-    val_dataset.local_path=/matx/u/bcabrown/shayan_memory/data/finer_v1_val_full_memory_1000.jsonl \
+    input_dataset.local_path=/scratch/m000122/stalaei/logs/continual_learning/data/finer_v1_large_train_random_50_subsampling_16x6400_temp_0.7/dataset_filtered.jsonl \
+    val_dataset.local_path=/scratch/m000122/stalaei/logs/continual_learning/data/finer_v1_val_full_memory_1000/dataset.jsonl \
     system_prompt_path=src/data/prompts/finer/system_prompt_brad_magic.txt \
-    .matx \
-    .no_evals \
-    wandb.enabled=F
-    system_prompt_path=src/data/prompts/finer/system_prompt_brad_magic.txt \
-    training.lr=5e-4
-
-
-# Matx node
-
-# #Matx3
-TRANSFORMERS_NO_FLASH_ATTN=1 torchrun --nproc_per_node 8 -m src.memory.distillation.distill_into_cartridge \
-    run_name=oct21_6400train_2048tokens_sysmem_filterincorrect \
-    kv_cache.num_tokens=2048 \
-    training.train_temperature=1 \
-    input_dataset.filter_incorrect=T \
-    .init_from_text \
-    kv_cache.init_text_file=src/memory/distillation/kv_cache_init_texts/v1.txt \
-    input_dataset.local_path=/matx/u/bcabrown/shayan_memory/data/finer_v1_large_train_random_50_subsampling_16x6400_temp_0.7.jsonl \
-    val_dataset.local_path=/matx/u/bcabrown/shayan_memory/data/finer_v1_val_full_memory_1000.jsonl \
-    system_prompt_path=src/data/prompts/finer/system_prompt_brad_magic.txt \
-    .matx \
-    generate_eval_every_n_steps=50
-
-## Matx2
-TRANSFORMERS_NO_FLASH_ATTN=1 torchrun --nproc_per_node 8 -m src.memory.distillation.distill_into_cartridge \
-    run_name=oct21_100train_2048tokens_sysmem_filterincorrect \
-    kv_cache.num_tokens=2048 \
-    training.train_temperature=1 \
-    input_dataset.filter_incorrect=T \
-    .init_from_text \
-    kv_cache.init_text_file=src/memory/distillation/kv_cache_init_texts/v1.txt \
-    input_dataset.local_path=/matx/u/bcabrown/shayan_memory/data/finer_v1_large_train_random_50_subsampling_16x6400_temp_0.7.jsonl \
-    val_dataset.local_path=/matx/u/bcabrown/shayan_memory/data/finer_v1_val_full_memory_1000.jsonl \
-    system_prompt_path=src/data/prompts/finer/system_prompt_brad_magic.txt \
-<<<<<<< HEAD
     training.lr=5e-4 \
     generate_eval_every_n_steps=50
 
-
+## n06
 torchrun --nproc_per_node 4 -m src.memory.distillation.distill_into_cartridge \
     run_name=oct20_6400train_128tokens_sysmem_filterincorrect \
     kv_cache.num_tokens=128 \
@@ -193,7 +159,4 @@
     val_dataset.local_path=/scratch/m000122/stalaei/logs/continual_learning/data/finer_v1_val_full_memory_1000/dataset.jsonl \
     system_prompt_path=src/data/prompts/finer/system_prompt_brad_magic.txt \
     training.lr=5e-4 \
-=======
-    .matx \
->>>>>>> f19b1c5a
     generate_eval_every_n_steps=50